--- conflicted
+++ resolved
@@ -118,16 +118,11 @@
         pocket_definition = get_pocket_RoG(Path(ref), prepared_receptor)
     elif pocket == 'Dogsitescorer':
         pocket_definition = binding_site_coordinates_dogsitescorer(prepared_receptor, w_dir, method='volume')
-<<<<<<< HEAD
+    
     elif isinstance(eval(pocket), dict):
         pocket_definition = eval(pocket)
-    # Prepare docking library
-    if os.path.isfile(w_dir / 'final_library.sdf') == False:
-=======
-    
     # Prepare the docking library if not already prepared
     if not os.path.isfile(w_dir / 'final_library.sdf'):
->>>>>>> e3d389c3
         prepare_library(docking_library, w_dir, idcolumn, conformers, protonation, software, ncpus)
     
     # Perform the docking operation
