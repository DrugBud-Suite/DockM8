import os
import sys
import traceback
from pathlib import Path

import pandas as pd
import streamlit as st

# Search for 'DockM8' in parent directories
gui_path = next((p / "gui" for p in Path(__file__).resolve().parents if (p / "gui").is_dir()), None)
dockm8_path = gui_path.parent
sys.path.append(str(dockm8_path))

st.set_page_config(page_title="DockM8", page_icon="./media/DockM8_logo.png", layout="wide")

from gui.menu import PAGES, menu
from gui.utils import save_dataframe_to_sdf
from scripts.docking_postprocessing.docking_postprocessing import docking_postprocessing
from gui.utils import save_dataframe_to_sdf

menu()

st.title("Docking Postprocessing")

<<<<<<< HEAD
# Check for prepared docking library
if 'poses_for_postprocessing' not in st.session_state:
	default_path_library = Path(
		st.session_state.w_dir
	) / "docking/allposes.sdf" if 'w_dir' in st.session_state else dockm8_path / "tests" / "test_files" / "allposes.sdf"
	library_to_postprocess_input = st.text_input(label="Enter the path to the docked ligands (.sdf format)",
													value=default_path_library,
													help="Choose a file containing docked ligands (.sdf format)")
	if not Path(library_to_postprocess_input).is_file():
		st.error("File does not exist.")
	else:
		st.session_state.poses_for_postprocessing = library_to_postprocess_input
		st.success(f"Library loaded: {library_to_postprocess_input}")

# Check for prepared protein file
if 'prepared_protein_path' not in st.session_state:
	default_path_protein = Path(
		st.session_state.w_dir
	) / "prepared_protein.pdb" if 'w_dir' in st.session_state else dockm8_path / "tests" / "test_files" / "prepared_protein.pdb"
	st.warning("Prepared Protein File is missing.")
	protein_path = st.text_input("Enter the path to the prepared protein file (.pdb):",
									value=default_path_protein,
									help="Enter the complete file path to your prepared protein file.")
	if not Path(protein_path).is_file():
		st.error("File does not exist.")
	else:
		st.session_state.prepared_protein_path = protein_path
		st.success(f"Protein file loaded: {protein_path}")

if 'software' not in st.session_state:
	st.info("Software path not set. Using default path. If you want to change it you can do so on the 'Setup' page.")
	st.session_state.software = dockm8_path / "software"
=======
if 'w_dir' not in st.session_state and 'prepared_protein_path' not in st.session_state:
	st.error("Please supply a file containing docked poses and a prepared protein file.")
	sdf_path = st.text_input("Enter the path to the docked poses (.sdf):",
								help="Enter the complete file path to your docked poses.",
								key="sdf_path")
	if sdf_path and Path(sdf_path).is_file():
		st.session_state.poses_for_postprocessing = sdf_path
		st.success(f"Pose file loaded: {sdf_path}")
	protein_path = st.text_input("Enter the path to the prepared protein file (.pdb):",
									help="Enter the complete file path to your prepared protein file.",
									key="protein_path")
	if protein_path and Path(protein_path).is_file():
		st.session_state.prepared_protein_path = protein_path
		st.success(f"Protein file loaded: {protein_path}")
elif 'w_dir' in st.session_state and 'prepared_protein_path' not in st.session_state:
	sdf_path = Path(st.session_state.w_dir) / "docking/allposes.sdf"
	if not Path(sdf_path).is_file():
		st.error(f"Could not find {sdf_path} in the working directory. Ensure it is in the docking folder.")
	elif Path(sdf_path).is_file():
		st.session_state.poses_for_postprocessing = sdf_path
		st.success(f"Pose file loaded: {sdf_path}")
	protein_path = st.text_input("Enter the path to the prepared protein file (.pdb):",
									value=Path(st.session_state.w_dir) / "prepared_protein.pdb",
									help="Enter the complete file path to your prepared protein file.",
									key="protein_path_2")
	if protein_path and Path(protein_path).is_file():
		st.session_state.prepared_protein_path = protein_path
		st.success(f"Protein file loaded: {protein_path}")
elif 'poses_for_postprocessing' in st.session_state and 'prepared_protein_path' in st.session_state:
	pass
else:
	st.error("Please supply a file containing docked poses and a prepared protein file.")
>>>>>>> eea82e96

st.subheader("Pose Minimization", divider="orange")
col1, col2 = st.columns(2)
minimize_poses = col1.toggle(label="Minimize docking poses",
								value=False,
								help="Minimize poses after docking",
								key="minimize_poses")
if minimize_poses:
	minimize_poses_config = {}
	minimize_poses_config['force_field'] = col1.selectbox(label="Choose the force field for minimization",
															options=("UFF", "MMFF94", "MMFF94s"),
															index=2)
	minimize_poses_config['n_steps'] = col1.number_input(label="Number of minimization steps",
															min_value=1,
															max_value=5000,
															value=1000,
															step=10,
															help="Number of minimization steps to perform")
	minimize_poses_config['distance_constraing'] = col1.number_input(
		label="Distance constraint (Å)",
		min_value=0.1,
		max_value=2.0,
		value=1.0,
		step=0.1,
		help="Distance constraint in Å for minimization")
minimize_poses_H = col2.toggle(label="Minimize Hydrogens of docking poses",
								value=False,
								help="Minimize H positions of poses after docking",
								key="minimize_poses_H")

st.subheader("Clash and Strain Filtering", divider="orange")
col1, col2 = st.columns(2)
clash_cutoff_toggle = col1.toggle(label="Remove poses with clashes",
									value=True,
									help="Remove poses with clashes",
									key="clash_cutoff_toggle")
if clash_cutoff_toggle:
	clash_cutoff = col1.number_input(label="Remove poses with more than x clashes:",
										min_value=0,
										max_value=100,
										value=5,
										step=1,
										help="Setting too low will remove too many poses, use default if unsure")
else:
	clash_cutoff = None

strain_cutoff_toggle = col2.toggle(label="Remove poses with high strain",
									value=True,
									help="Remove poses with high strain",
									key="strain_cutoff_toggle")
if strain_cutoff_toggle:
	strain_cutoff = col2.number_input(label="Remove poses with higher than x strain energy (kcal/mol):",
										min_value=100,
										max_value=100000,
										value=5000,
										step=100,
										help="Setting too low will remove too many poses, use default if unsure")
else:
	strain_cutoff = None

st.subheader("PoseBusters Analysis", divider="orange")
bust_poses = st.toggle(
	label="Bust poses using PoseBusters",
	value=True,
	help=
	"Bust poses using PoseBusters: Will remove any poses with clashes, non-flat aromatic rings etc. WARNING: may take a long time to run",
	key="bust_poses_toggle")

st.subheader("Classy_Pose Classification", divider="orange")
classy_pose = st.toggle(label="Classify poses using Classy_Pose",
						value=False,
						help="Classify poses using Classy_Pose",
						key="classy_pose_toggle")
if classy_pose:
	classy_pose_model = st.selectbox(label="Choose the Classy_Pose model to use",
										options=("SVM (from publication)", "LGBM (retrained model)"),
										index=0)

st.subheader("Run Postprocessing", divider="orange")
<<<<<<< HEAD


def determine_working_directory() -> Path:
	if 'w_dir' in st.session_state:
		postprocessed_poses_save_path = Path(st.session_state.w_dir) / "postprocessed_poses.sdf"
		return postprocessed_poses_save_path
	elif isinstance(st.session_state.poses_for_postprocessing, Path):
		postprocessed_poses_save_path = st.session_state.poses_for_postprocessing.parent / "postprocessed_poses.sdf"
		return postprocessed_poses_save_path
	elif isinstance(st.session_state.poses_for_postprocessing, pd.DataFrame):
		custom_dir = st.text_input("Enter a custom save location:")
		# If user enters a file path
		if custom_dir.endswith(".sdf"):
			postprocessed_poses_save_path = Path(custom_dir)
			postprocessed_poses_save_path.parent.mkdir(exist_ok=True, parents=True)
			return postprocessed_poses_save_path
		elif "." in custom_dir and custom_dir.split(".")[-1] != "sdf":
			st.error("Please enter a valid .sdf file path or a directory.")
		# If user enters a directory path
		else:
			postprocessed_poses_save_path = Path(custom_dir) / "postprocessed_poses.sdf"
			postprocessed_poses_save_path.parent.mkdir(exist_ok=True, parents=True)
			return postprocessed_poses_save_path
	st.error(
		"Unable to determine working directory. Please set a working directory or use a file path for the library.")
	return None


def run_postprocessing():
	common_params = {
		"input_data": st.session_state.poses_for_postprocessing,
		"protein_file": Path(st.session_state.prepared_protein_path),
		"minimize_poses": minimize_poses,
		"bust_poses": bust_poses,
		"strain_cutoff": strain_cutoff,
		"clash_cutoff": clash_cutoff,
		"classy_pose": classy_pose,
		"classy_pose_model": classy_pose_model if classy_pose else None,
		"n_cpus": st.session_state.get('n_cpus', int(os.cpu_count() * 0.9)), }
	if st.session_state.save_postprocessing_results:
		output_sdf = st.session_state.poses_for_selection
		docking_postprocessing(**common_params, output_sdf=output_sdf)
		st.session_state.poses_for_selection = output_sdf

	else:
		results = docking_postprocessing(**common_params)
		st.session_state.poses_for_selection = results


# UI Layout
col1, col2 = st.columns(2)
st.session_state.save_postprocessing_results = col2.toggle(label="Save Postprocessed Results to SDF file",
															value=True,
															key='save_postprocessing_results_toggle')

if st.session_state.save_docking_results:
	# Determine and set working directory
	postprocessed_poses_save_path = determine_working_directory()
	if postprocessed_poses_save_path:
		st.session_state.poses_for_selection = postprocessed_poses_save_path

if st.button("Run Docking Postprocessing"):
	try:
		run_postprocessing()
		st.success("Docking postprocessing completed successfully.")
	except Exception as e:
		st.error(f"An error occurred during docking postprocessing: {str(e)}")
		st.error(traceback.format_exc())

if st.button('Proceed to Pose Selection'):
	if 'poses_for_selection' in st.session_state:
		st.switch_page(str(dockm8_path / 'gui' / 'pages' / PAGES[7]))
	else:
		st.warning("Postprocessing was skipped, proceeding with docked poses")
		st.session_state.poses_for_selection = st.session_state.poses_for_postprocessing
=======
st.session_state.save_postprocessed_poses = st.toggle(label="Save Postprocessed Poses to SDF file",
														value=True,
														key="save_postprocessed_poses_toggle")
if 'w_dir' in st.session_state:
	st.session_state.postprocessed_poses_save_path = Path(st.session_state.w_dir) / "postprocessed_poses.sdf"
elif isinstance(st.session_state.poses_for_postprocessing, Path):
	st.session_state.postprocessed_poses_save_path = st.session_state.poses_for_postprocessing.parent / "postprocessed_poses.sdf"
else:
	st.session_state.postprocessed_poses_save_path = st.text_input(
		"Enter the path to save the postprocessed poses (.sdf):",
		help="Enter the complete file path to save the postprocessed poses.",
		value="",
		key="save_path")
if st.button("Run Docking Postprocessing"):
	with st.spinner("Running docking postprocessing..."):
		try:
			result = docking_postprocessing(input_data=st.session_state.poses_for_postprocessing,
											protein_file=Path(st.session_state.prepared_protein_path),
											minimize_poses=minimize_poses,
											bust_poses=bust_poses,
											strain_cutoff=strain_cutoff,
											clash_cutoff=clash_cutoff,
											classy_pose=classy_pose,
											classy_pose_model=classy_pose_model if classy_pose else None,
											n_cpus=st.session_state.get('n_cpus', int(os.cpu_count() * 0.9)))
			st.success("Docking postprocessing completed successfully.")
			if st.session_state.save_postprocessed_poses:
				save_dataframe_to_sdf(result, st.session_state.postprocessed_poses_save_path)
				st.info(f"Postprocessed poses saved to {st.session_state.postprocessed_poses_save_path}")
		except FileNotFoundError as e:
			st.error(f"File not found: {e}")
		except ValueError as e:
			st.error(f"Invalid value: {e}")
		except Exception as e:
			st.error(f"An error occurred during docking postprocessing: {str(e)}")
			st.write(traceback.format_exc())
	if st.button('Proceed to Pose Selection'):
		st.switch_page(str(dockm8_path / 'gui' / 'pages' / PAGES[8]))
>>>>>>> eea82e96
<|MERGE_RESOLUTION|>--- conflicted
+++ resolved
@@ -22,7 +22,6 @@
 
 st.title("Docking Postprocessing")
 
-<<<<<<< HEAD
 # Check for prepared docking library
 if 'poses_for_postprocessing' not in st.session_state:
 	default_path_library = Path(
@@ -55,40 +54,6 @@
 if 'software' not in st.session_state:
 	st.info("Software path not set. Using default path. If you want to change it you can do so on the 'Setup' page.")
 	st.session_state.software = dockm8_path / "software"
-=======
-if 'w_dir' not in st.session_state and 'prepared_protein_path' not in st.session_state:
-	st.error("Please supply a file containing docked poses and a prepared protein file.")
-	sdf_path = st.text_input("Enter the path to the docked poses (.sdf):",
-								help="Enter the complete file path to your docked poses.",
-								key="sdf_path")
-	if sdf_path and Path(sdf_path).is_file():
-		st.session_state.poses_for_postprocessing = sdf_path
-		st.success(f"Pose file loaded: {sdf_path}")
-	protein_path = st.text_input("Enter the path to the prepared protein file (.pdb):",
-									help="Enter the complete file path to your prepared protein file.",
-									key="protein_path")
-	if protein_path and Path(protein_path).is_file():
-		st.session_state.prepared_protein_path = protein_path
-		st.success(f"Protein file loaded: {protein_path}")
-elif 'w_dir' in st.session_state and 'prepared_protein_path' not in st.session_state:
-	sdf_path = Path(st.session_state.w_dir) / "docking/allposes.sdf"
-	if not Path(sdf_path).is_file():
-		st.error(f"Could not find {sdf_path} in the working directory. Ensure it is in the docking folder.")
-	elif Path(sdf_path).is_file():
-		st.session_state.poses_for_postprocessing = sdf_path
-		st.success(f"Pose file loaded: {sdf_path}")
-	protein_path = st.text_input("Enter the path to the prepared protein file (.pdb):",
-									value=Path(st.session_state.w_dir) / "prepared_protein.pdb",
-									help="Enter the complete file path to your prepared protein file.",
-									key="protein_path_2")
-	if protein_path and Path(protein_path).is_file():
-		st.session_state.prepared_protein_path = protein_path
-		st.success(f"Protein file loaded: {protein_path}")
-elif 'poses_for_postprocessing' in st.session_state and 'prepared_protein_path' in st.session_state:
-	pass
-else:
-	st.error("Please supply a file containing docked poses and a prepared protein file.")
->>>>>>> eea82e96
 
 st.subheader("Pose Minimization", divider="orange")
 col1, col2 = st.columns(2)
@@ -118,6 +83,33 @@
 								value=False,
 								help="Minimize H positions of poses after docking",
 								key="minimize_poses_H")
+col1, col2 = st.columns(2)
+minimize_poses = col1.toggle(label="Minimize docking poses",
+								value=False,
+								help="Minimize poses after docking",
+								key="minimize_poses")
+if minimize_poses:
+	minimize_poses_config = {}
+	minimize_poses_config['force_field'] = col1.selectbox(label="Choose the force field for minimization",
+															options=("UFF", "MMFF94", "MMFF94s"),
+															index=2)
+	minimize_poses_config['n_steps'] = col1.number_input(label="Number of minimization steps",
+															min_value=1,
+															max_value=5000,
+															value=1000,
+															step=10,
+															help="Number of minimization steps to perform")
+	minimize_poses_config['distance_constraing'] = col1.number_input(
+		label="Distance constraint (Å)",
+		min_value=0.1,
+		max_value=2.0,
+		value=1.0,
+		step=0.1,
+		help="Distance constraint in Å for minimization")
+minimize_poses_H = col2.toggle(label="Minimize Hydrogens of docking poses",
+								value=False,
+								help="Minimize H positions of poses after docking",
+								key="minimize_poses_H")
 
 st.subheader("Clash and Strain Filtering", divider="orange")
 col1, col2 = st.columns(2)
@@ -168,7 +160,6 @@
 										index=0)
 
 st.subheader("Run Postprocessing", divider="orange")
-<<<<<<< HEAD
 
 
 def determine_working_directory() -> Path:
@@ -243,44 +234,4 @@
 		st.switch_page(str(dockm8_path / 'gui' / 'pages' / PAGES[7]))
 	else:
 		st.warning("Postprocessing was skipped, proceeding with docked poses")
-		st.session_state.poses_for_selection = st.session_state.poses_for_postprocessing
-=======
-st.session_state.save_postprocessed_poses = st.toggle(label="Save Postprocessed Poses to SDF file",
-														value=True,
-														key="save_postprocessed_poses_toggle")
-if 'w_dir' in st.session_state:
-	st.session_state.postprocessed_poses_save_path = Path(st.session_state.w_dir) / "postprocessed_poses.sdf"
-elif isinstance(st.session_state.poses_for_postprocessing, Path):
-	st.session_state.postprocessed_poses_save_path = st.session_state.poses_for_postprocessing.parent / "postprocessed_poses.sdf"
-else:
-	st.session_state.postprocessed_poses_save_path = st.text_input(
-		"Enter the path to save the postprocessed poses (.sdf):",
-		help="Enter the complete file path to save the postprocessed poses.",
-		value="",
-		key="save_path")
-if st.button("Run Docking Postprocessing"):
-	with st.spinner("Running docking postprocessing..."):
-		try:
-			result = docking_postprocessing(input_data=st.session_state.poses_for_postprocessing,
-											protein_file=Path(st.session_state.prepared_protein_path),
-											minimize_poses=minimize_poses,
-											bust_poses=bust_poses,
-											strain_cutoff=strain_cutoff,
-											clash_cutoff=clash_cutoff,
-											classy_pose=classy_pose,
-											classy_pose_model=classy_pose_model if classy_pose else None,
-											n_cpus=st.session_state.get('n_cpus', int(os.cpu_count() * 0.9)))
-			st.success("Docking postprocessing completed successfully.")
-			if st.session_state.save_postprocessed_poses:
-				save_dataframe_to_sdf(result, st.session_state.postprocessed_poses_save_path)
-				st.info(f"Postprocessed poses saved to {st.session_state.postprocessed_poses_save_path}")
-		except FileNotFoundError as e:
-			st.error(f"File not found: {e}")
-		except ValueError as e:
-			st.error(f"Invalid value: {e}")
-		except Exception as e:
-			st.error(f"An error occurred during docking postprocessing: {str(e)}")
-			st.write(traceback.format_exc())
-	if st.button('Proceed to Pose Selection'):
-		st.switch_page(str(dockm8_path / 'gui' / 'pages' / PAGES[8]))
->>>>>>> eea82e96
+		st.session_state.poses_for_selection = st.session_state.poses_for_postprocessing