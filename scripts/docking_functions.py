import os
import shutil
import subprocess
from subprocess import DEVNULL, STDOUT
import shutil
import pandas as pd
from rdkit.Chem import PandasTools
from IPython.display import display
import time
from scripts.utilities import *
import multiprocessing
from tqdm import tqdm
from pathlib import Path
import concurrent.futures
from scripts.utilities import load_molecule
import glob
from pathlib import Path


def qvinaw_docking(
        protein_file,
        pocket_definition,
        exhaustiveness,
        n_poses):
    printlog('Docking library using QVINAW...')
    tic = time.perf_counter()
    # Make required folders
    protein_file_path = Path(protein_file)
    w_dir = protein_file_path.parent
    library = w_dir / 'temp' / 'final_library.sdf'
    qvinaw_folder = w_dir / 'temp' / 'qvinaw'
    pdbqt_files_folder = qvinaw_folder / 'pdbqt_files'
    pdbqt_files_folder.mkdir(parents=True, exist_ok=True)
    results_path = qvinaw_folder / 'docked'
    results_path.mkdir(parents=True, exist_ok=True)
    # Make .pdbqt files
    protein_file_pdbqt = convert_pdb_to_pdbqt(protein_file)
    try:
        print('Converting molecules to .pdbqt using Meeko')
        meeko_to_pdbqt(str(library), str(pdbqt_files_folder))
    except Exception as e:
        print('Failed to convert sdf file to .pdbqt')
        print(e)
    pdbqt_files = list(pdbqt_files_folder.glob('*.pdbqt'))
    # Dock
    for pdbqt_file in tqdm(
            pdbqt_files,
            desc='Docking with QVINAW',
            total=len(pdbqt_files)):
        qvinaw_cmd = (
<<<<<<< HEAD
            f"{software / 'qvina-w'}" +
=======
            f"./software/qvina-w" +
>>>>>>> b8872875
            f" --receptor {protein_file_pdbqt}" +
            f" --ligand {pdbqt_file}" +
            f" --out {str(pdbqt_file).replace('pdbqt_files', 'docked')}" +
            f" --center_x {pocket_definition['center'][0]}" +
            f" --center_y {pocket_definition['center'][1]}" +
            f" --center_z {pocket_definition['center'][2]}" +
            f" --size_x {pocket_definition['size'][0]}" +
            f" --size_y {pocket_definition['size'][1]}" +
            f" --size_z {pocket_definition['size'][2]}" +
            f" --exhaustiveness {exhaustiveness}" +
            " --cpu 1" +
            f" --num_modes {n_poses}"
        )
        try:
            subprocess.call(
                qvinaw_cmd,
                shell=True,
                stdout=DEVNULL,
                stderr=STDOUT)
        except Exception as e:
            printlog('QVINAW docking failed: ' + e)
    toc = time.perf_counter()
    printlog(f'Docking with QVINAW complete in {toc-tic:0.4f}!')
    tic = time.perf_counter()
    qvinaw_docking_results = qvinaw_folder / 'qvinaw_poses.sdf'
    printlog('Fetching QVINAW poses...')

    results_pdbqt_files = results_path.glob('*.pdbqt')

    for pdbqt_file in results_pdbqt_files:
        # Convert to sdf
        sdf_file = pdbqt_file.with_suffix('.sdf')
        obabel_command = f'obabel {pdbqt_file} -O {sdf_file}'
        try:
            subprocess.call(
                obabel_command,
                shell=True,
                stdout=DEVNULL,
                stderr=STDOUT)
        except Exception as e:
            print(f'Conversion from PDBQT to SDF failed: {e}')
    try:
        sdf_files = results_path.glob('*.sdf')
        qvinaw_poses = []
        for sdf in sdf_files:
            df = PandasTools.LoadSDF(
                str(sdf),
                idName='ID',
                molColName='Molecule',
                includeFingerprints=False,
                embedProps=False,
                removeHs=False,
                strictParsing=False)
            list_ = [*range(1, int(n_poses) + 1, 1)]
            ser = list_ * (len(df) // len(list_))
            df['Pose ID'] = [
                f'{sdf.name.replace(".sdf", "")}_QVINAW_{num}' for num,
                (_,
                 row) in zip(
                    ser +
                    list_[
                        :len(df) -
                        len(ser)],
                    df.iterrows())]
            df = df.rename(columns={'REMARK': 'QVINAW_Affinity'})[
                ['Molecule', 'QVINAW_Affinity', 'Pose ID']]
            df['QVINAW_Affinity'] = df['QVINAW_Affinity'].str.split().str[2]
            qvinaw_poses.append(df)
        qvinaw_poses = pd.concat(qvinaw_poses)
        PandasTools.WriteSDF(
            qvinaw_poses,
            str(qvinaw_docking_results),
            molColName='Molecule',
            idName='Pose ID',
            properties=list(
                qvinaw_poses.columns))
    except Exception as e:
        printlog('ERROR: Failed to combine QVINAW SDF file!')
        printlog(e)
    else:
        shutil.rmtree(pdbqt_files_folder, ignore_errors=True)
        shutil.rmtree(results_path, ignore_errors=True)
    return str(qvinaw_docking_results)

def qvina2_docking(
        protein_file,
        pocket_definition,
        exhaustiveness,
        n_poses):
    printlog('Docking library using QVINA2...')
    tic = time.perf_counter()
    # Make required folders
    protein_file_path = Path(protein_file)
    w_dir = protein_file_path.parent
    library = w_dir / 'temp' / 'final_library.sdf'
    qvina2_folder = w_dir / 'temp' / 'qvina2'
    pdbqt_files_folder = qvina2_folder / 'pdbqt_files'
    pdbqt_files_folder.mkdir(parents=True, exist_ok=True)
    results_path = qvina2_folder / 'docked'
    results_path.mkdir(parents=True, exist_ok=True)
    # Make .pdbqt files
    protein_file_pdbqt = convert_pdb_to_pdbqt(protein_file)
    try:
        print('Converting molecules to .pdbqt using Meeko')
        meeko_to_pdbqt(str(library), str(pdbqt_files_folder))
    except Exception as e:
        print('Failed to convert sdf file to .pdbqt')
        print(e)
    pdbqt_files = list(pdbqt_files_folder.glob('*.pdbqt'))
    # Dock
    for pdbqt_file in tqdm(
            pdbqt_files,
            desc='Docking with QVINA2',
            total=len(pdbqt_files)):
        qvina2_cmd = (
<<<<<<< HEAD
            f"{software / 'qvina2.1'}" +
=======
            f"./software/qvina2.1" +
>>>>>>> b8872875
            f" --receptor {protein_file_pdbqt}" +
            f" --ligand {pdbqt_file}" +
            f" --out {str(pdbqt_file).replace('pdbqt_files', 'docked')}" +
            f" --center_x {pocket_definition['center'][0]}" +
            f" --center_y {pocket_definition['center'][1]}" +
            f" --center_z {pocket_definition['center'][2]}" +
            f" --size_x {pocket_definition['size'][0]}" +
            f" --size_y {pocket_definition['size'][1]}" +
            f" --size_z {pocket_definition['size'][2]}" +
            f" --exhaustiveness {exhaustiveness}" +
            " --cpu 1" +
            f" --num_modes {n_poses}"
        )
        try:
            subprocess.call(
                qvina2_cmd,
                shell=True,
                stdout=DEVNULL,
                stderr=STDOUT)
        except Exception as e:
            printlog('QVINA2 docking failed: ' + e)
    toc = time.perf_counter()
    printlog(f'Docking with QVINA2 complete in {toc-tic:0.4f}!')
    tic = time.perf_counter()
    printlog('Fetching QVINA2 poses...')
    results_pdbqt_files = results_path.glob('*.pdbqt')
    qvina2_docking_results = qvina2_folder / 'qvina2_poses.sdf'
    for pdbqt_file in results_pdbqt_files:
        # Convert to sdf
        sdf_file = pdbqt_file.with_suffix('.sdf')
        obabel_command = f'obabel {pdbqt_file} -O {sdf_file}'
        try:
            subprocess.call(
                obabel_command,
                shell=True,
                stdout=DEVNULL,
                stderr=STDOUT)
        except Exception as e:
            print(f'Conversion from PDBQT to SDF failed: {e}')
    try:
        sdf_files = results_path.glob('*.sdf')
        qvina2_poses = []
        for sdf in sdf_files:
            df = PandasTools.LoadSDF(
                str(sdf),
                idName='ID',
                molColName='Molecule',
                includeFingerprints=False,
                embedProps=False,
                removeHs=False,
                strictParsing=False)
            list_ = [*range(1, int(n_poses) + 1, 1)]
            ser = list_ * (len(df) // len(list_))
            df['Pose ID'] = [
                f'{sdf.name.replace(".sdf", "")}_QVINA2_{num}' for num,
                (_,
                 row) in zip(
                    ser +
                    list_[
                        :len(df) -
                        len(ser)],
                    df.iterrows())]
            df = df.rename(columns={'REMARK': 'QVINA2_Affinity'})[
                ['Molecule', 'QVINA2_Affinity', 'Pose ID']]
            df['QVINA2_Affinity'] = df['QVINA2_Affinity'].str.split().str[2]
            qvina2_poses.append(df)
        qvina2_poses = pd.concat(qvina2_poses)
        PandasTools.WriteSDF(
            qvina2_poses,
            str(qvina2_docking_results),
            molColName='Molecule',
            idName='Pose ID',
            properties=list(
                qvina2_poses.columns))
    except Exception as e:
        printlog('ERROR: Failed to combine QVINA2 SDF file!')
        printlog(e)
    else:
        shutil.rmtree(pdbqt_files_folder, ignore_errors=True)
        shutil.rmtree(results_path, ignore_errors=True)
    return str(qvina2_docking_results)

def smina_docking(
        protein_file,
        pocket_definition,
        exhaustiveness,
        n_poses):
    '''
    Perform docking using the SMINA software on a protein and a reference ligand, and return the path to the results.

    Args:
    protein_file (str): path to the protein file in PDB format
    ref_file (str): path to the reference ligand file in SDF format
    software (str): path to the software folder
    exhaustiveness (int): level of exhaustiveness for the docking search, ranges from 0-8
    n_poses (int): number of poses to be generated

    Returns:
    results_path (str): the path to the results file in SDF format
    '''
    printlog('Docking library using SMINA...')
    tic = time.perf_counter()
    w_dir = Path(protein_file).parent
    library = w_dir / 'temp' / 'final_library.sdf'
    smina_folder = w_dir / 'temp' / 'smina'
    smina_folder.mkdir(parents=True, exist_ok=True)
    results_path = smina_folder / 'docked.sdf'
    log = smina_folder / 'log.txt'
    smina_cmd = (
<<<<<<< HEAD
        f"{software / 'gnina'}" +
=======
        f"./software/gnina" +
>>>>>>> b8872875
        f" --receptor {protein_file}" +
        f" --ligand {library}" +
        f" --out {results_path}" +
        f" --center_x {pocket_definition['center'][0]}" +
        f" --center_y {pocket_definition['center'][1]}" +
        f" --center_z {pocket_definition['center'][2]}" +
        f" --size_x {pocket_definition['size'][0]}" +
        f" --size_y {pocket_definition['size'][1]}" +
        f" --size_z {pocket_definition['size'][2]}" +
        f" --exhaustiveness {exhaustiveness}" +
        " --cpu 1" +
        f" --num_modes {n_poses}" +
        f" --log {log}" +
        " --cnn_scoring none --no_gpu"
    )
    try:
        subprocess.call(smina_cmd, shell=True, stdout=DEVNULL, stderr=STDOUT)
    except Exception as e:
        printlog('SMINA docking failed: ' + e)
    toc = time.perf_counter()
    printlog(f'Docking with SMINA complete in {toc-tic:0.4f}!')

    tic = time.perf_counter()
    printlog('Fetching SMINA poses...')
    try:
        smina_df = PandasTools.LoadSDF(
            str(results_path),
            idName='ID',
            molColName='Molecule',
            includeFingerprints=False,
            embedProps=False,
            removeHs=False,
            strictParsing=True)
        list_ = [*range(1, int(n_poses) + 1, 1)]
        ser = list_ * (len(smina_df) // len(list_))
        smina_df['Pose ID'] = [
            f'{row["ID"]}_SMINA_{num}' for num,
            (_,
             row) in zip(
                ser +
                list_[
                    :len(smina_df) -
                    len(ser)],
                smina_df.iterrows())]
        smina_df.rename(
            columns={
                'minimizedAffinity': 'SMINA_Affinity'},
            inplace=True)
    except Exception as e:
        printlog('ERROR: Failed to Load SMINA poses SDF file!')
        printlog(e)
    try:
        PandasTools.WriteSDF(smina_df,
                             str(smina_folder / 'smina_poses.sdf'),
                             molColName='Molecule',
                             idName='Pose ID',
                             properties=list(smina_df.columns))
        toc = time.perf_counter()
        printlog(f'Cleaned up SMINA poses in {toc-tic:0.4f}!')
    except Exception as e:
        printlog('ERROR: Failed to Write SMINA poses SDF file!')
        printlog(e)
    return str(smina_folder / 'smina_poses.sdf')

def gnina_docking(
        protein_file,
        pocket_definition,
        exhaustiveness,
        n_poses):
    '''
    Perform docking using the GNINA software on a protein and a reference ligand, and return the path to the results.

    Args:
    protein_file (str): path to the protein file in PDB format
    ref_file (str): path to the reference ligand file in SDF format
    software (str): path to the software folder
    exhaustiveness (int): level of exhaustiveness for the docking search, ranges from 0-8
    n_poses (int): number of poses to be generated

    Returns:
    results_path (str): the path to the results file in SDF format
    '''
    printlog('Docking library using GNINA...')
    tic = time.perf_counter()
    w_dir = Path(protein_file).parent
    library = w_dir / 'temp' / 'final_library.sdf'
    gnina_folder = w_dir / 'temp' / 'gnina'
    gnina_folder.mkdir(parents=True, exist_ok=True)
    results_path = gnina_folder / 'docked.sdf'
    log = gnina_folder / 'log.txt'
    gnina_cmd = (
<<<<<<< HEAD
        f"{software / 'gnina'}" +
=======
        f"./software/gnina" +
>>>>>>> b8872875
        f" --receptor {protein_file}" +
        f" --ligand {library}" +
        f" --out {results_path}" +
        f" --center_x {pocket_definition['center'][0]}" +
        f" --center_y {pocket_definition['center'][1]}" +
        f" --center_z {pocket_definition['center'][2]}" +
        f" --size_x {pocket_definition['size'][0]}" +
        f" --size_y {pocket_definition['size'][1]}" +
        f" --size_z {pocket_definition['size'][2]}" +
        f" --exhaustiveness {exhaustiveness}" +
        " --cpu 1" +
        f" --num_modes {n_poses}" +
        f" --log {log}" +
        " --cnn_scoring rescore --cnn crossdock_default2018 --no_gpu"
    )
    try:
        subprocess.call(gnina_cmd, shell=True, stdout=DEVNULL, stderr=STDOUT)
    except Exception as e:
        printlog('GNINA docking failed: ' + e)
    toc = time.perf_counter()
    printlog(f'Docking with GNINA complete in {toc-tic:0.4f}!')

    tic = time.perf_counter()
    printlog('Fetching GNINA poses...')
    try:
        gnina_df = PandasTools.LoadSDF(
            str(results_path),
            idName='ID',
            molColName='Molecule',
            includeFingerprints=False,
            embedProps=False,
            removeHs=False,
            strictParsing=True)
        list_ = [*range(1, int(n_poses) + 1, 1)]
        ser = list_ * (len(gnina_df) // len(list_))
        gnina_df['Pose ID'] = [
            f'{row["ID"]}_GNINA_{num}' for num,
            (_,
             row) in zip(
                ser +
                list_[
                    :len(gnina_df) -
                    len(ser)],
                gnina_df.iterrows())]
        gnina_df.rename(
            columns={
                'minimizedAffinity': 'GNINA_Affinity'},
            inplace=True)
    except Exception as e:
        printlog('ERROR: Failed to Load GNINA poses SDF file!')
        printlog(e)
    try:
        PandasTools.WriteSDF(gnina_df,
                             str(gnina_folder / 'gnina_poses.sdf'),
                             molColName='Molecule',
                             idName='Pose ID',
                             properties=list(gnina_df.columns))
        toc = time.perf_counter()
        printlog(f'Cleaned up GNINA poses in {toc-tic:0.4f}!')
    except Exception as e:
        printlog('ERROR: Failed to Write GNINA poses SDF file!')
        printlog(e)
    return str(gnina_folder / 'gnina_poses.sdf')

def plants_docking(
        protein_file, 
        pocket_definition, 
        n_poses):
    '''
    Perform docking using the PLANTS software on a protein and a reference ligand, and return the path to the results.

    Args:
    protein_file (str): path to the protein file in PDB format
    ref_file (str): path to the reference ligand file in SDF format
    software (str): path to the software folder
    exhaustiveness (int): level of exhaustiveness for the docking search, ranges from 0-8
    n_poses (int): number of poses to be generated

    Returns:
    results_path (str): the path to the results file in SDF format
    '''
    printlog('Docking library using PLANTS...')
    tic = time.perf_counter()
    w_dir = Path(protein_file).parent
    # Define initial variables
    plants_folder = w_dir / 'temp' / 'plants'
    plants_folder.mkdir(parents=True, exist_ok=True)
    # Convert protein file to .mol2 using open babel
    plants_protein_mol2 = w_dir / 'temp' / 'plants' / 'protein.mol2'
    try:
        printlog('Converting protein file to .mol2 format for PLANTS docking...')
        obabel_command = 'obabel -ipdb ' + \
            str(protein_file) + ' -O ' + str(plants_protein_mol2)
        subprocess.call(
            obabel_command,
            shell=True,
            stdout=DEVNULL,
            stderr=STDOUT)
    except Exception as e:
        printlog('ERROR: Failed to convert protein file to .mol2!')
        printlog(e)
    # Convert prepared ligand file to .mol2 using open babel
    library = w_dir / 'temp' / 'final_library.sdf'
    plants_library_mol2 = plants_folder / 'ligands.mol2'
    try:
        obabel_command = 'obabel -isdf ' + \
            str(library) + ' -O ' + str(plants_library_mol2)
        os.system(obabel_command)
    except Exception as e:
        printlog('ERROR: Failed to convert docking library file to .mol2!')
        printlog(e)
    # Generate plants config file
    plants_docking_config_path = plants_folder / 'config.config'
    plants_config = ['# search algorithm\n',
                     'search_speed speed1\n',
                     'aco_ants 20\n',
                     'flip_amide_bonds 0\n',
                     'flip_planar_n 1\n',
                     'force_flipped_bonds_planarity 0\n',
                     'force_planar_bond_rotation 1\n',
                     'rescore_mode simplex\n',
                     'flip_ring_corners 0\n',
                     '# scoring functions\n',
                     '# Intermolecular (protein-ligand interaction scoring)\n',
                     'scoring_function chemplp\n',
                     'outside_binding_site_penalty 50.0\n',
                     'enable_sulphur_acceptors 1\n',
                     '# Intramolecular ligand scoring\n',
                     'ligand_intra_score clash2\n',
                     'chemplp_clash_include_14 1\n',
                     'chemplp_clash_include_HH 0\n',

                     '# input\n',
                     'protein_file ' + str(plants_protein_mol2) + '\n',
                     'ligand_file ' + str(plants_library_mol2) + '\n',

                     '# output\n',
                     'output_dir ' + str(plants_folder / 'results') + '\n',

                     '# write single mol2 files (e.g. for RMSD calculation)\n',
                     'write_multi_mol2 1\n',

                     '# binding site definition\n',
                     'bindingsite_center ' + str(pocket_definition['center'][0]) + ' ' + str(pocket_definition['center'][1]) + ' ' + str(pocket_definition['center'][2]) + '\n',
                     'bindingsite_radius ' + str(pocket_definition['size'][0] / 2) + '\n',

                     '# cluster algorithm\n',
                     'cluster_structures ' + str(n_poses) + '\n',
                     'cluster_rmsd 2.0\n',

                     '# write\n',
                     'write_ranking_links 0\n',
                     'write_protein_bindingsite 0\n',
                     'write_protein_conformations 0\n',
                     'write_protein_splitted 0\n',
                     'write_merged_protein 0\n',
                     '####\n']
    # Write config file
    printlog('Writing PLANTS config file...')
    with plants_docking_config_path.open('w') as configwriter:
        configwriter.writelines(plants_config)
    # Run PLANTS docking
    try:
        printlog('Starting PLANTS docking...')
<<<<<<< HEAD
        plants_docking_command = f'{software / "PLANTS"} --mode screen ' + str(plants_docking_config_path)
=======
        plants_docking_command = f'./software/PLANTS --mode screen ' + str(plants_docking_config_path)
>>>>>>> b8872875
        subprocess.call(
            plants_docking_command,
            shell=True,
            stdout=DEVNULL,
            stderr=STDOUT)
    except Exception as e:
        printlog('ERROR: PLANTS docking command failed...')
        printlog(e)
    plants_docking_results_mol2 = plants_folder / 'results' / 'docked_ligands.mol2'
    plants_docking_results_sdf = plants_docking_results_mol2.with_suffix(
        '.sdf')
    # Convert PLANTS poses to sdf
    try:
        printlog('Converting PLANTS poses to .sdf format...')
        obabel_command = 'obabel -imol2 ' + \
            str(plants_docking_results_mol2) + ' -O ' + str(plants_docking_results_sdf)
        subprocess.call(
            obabel_command,
            shell=True,
            stdout=DEVNULL,
            stderr=STDOUT)
    except Exception as e:
        printlog('ERROR: Failed to convert PLANTS poses file to .sdf!')
        printlog(e)
    toc = time.perf_counter()
    printlog(f'Docking with PLANTS complete in {toc-tic:0.4f}!')
    plants_scoring_results = plants_folder / 'results' / 'ranking.csv'
    # Fetch PLANTS poses
    printlog('Fetching PLANTS poses...')
    try:
        plants_poses = PandasTools.LoadSDF(
            str(plants_docking_results_sdf),
            idName='ID',
            molColName='Molecule',
            includeFingerprints=False,
            embedProps=False,
            removeHs=False,
            strictParsing=True)
        plants_scores = pd.read_csv(
            str(plants_scoring_results), usecols=[
                'LIGAND_ENTRY', 'TOTAL_SCORE'])
        plants_scores = plants_scores.rename(
            columns={'LIGAND_ENTRY': 'ID', 'TOTAL_SCORE': 'CHEMPLP'})
        plants_scores = plants_scores[['ID', 'CHEMPLP']]
        plants_df = pd.merge(plants_scores, plants_poses, on='ID')
        plants_df['Pose ID'] = plants_df['ID'].str.split(
            '_').str[0] + '_PLANTS_' + plants_df['ID'].str.split('_').str[4]
        plants_df['ID'] = plants_df['ID'].str.split('_').str[0]
    except Exception as e:
        printlog('ERROR: Failed to Load PLANTS poses SDF file!')
        printlog(e)
    try:
        PandasTools.WriteSDF(plants_df,
                             str(plants_folder / 'plants_poses.sdf'),
                             molColName='Molecule',
                             idName='Pose ID',
                             properties=list(plants_df.columns))
        shutil.rmtree(plants_folder / 'results', ignore_errors=True)
        files = 'software/'.glob('*.pid')
        for file in files:
            file.unlink()
        toc = time.perf_counter()
        printlog(f'Cleaned up PLANTS poses in {toc-tic:0.4f}!')
    except Exception as e:
        printlog('ERROR: Failed to Write PLANTS poses SDF file!')
        printlog(e)
    return str(plants_folder / 'plants_poses.sdf')

def smina_docking_splitted(
        split_file,
        protein_file,
        pocket_definition,
        exhaustiveness,
        n_poses):
    w_dir = Path(protein_file).parent
    smina_folder = w_dir / 'temp' / 'smina'
    smina_folder.mkdir(parents=True, exist_ok=True)
    results_path = smina_folder / \
        f"{os.path.basename(split_file).split('.')[0]}_smina.sdf"
    smina_cmd = (
<<<<<<< HEAD
        f'{software / "gnina"}' +
=======
        f'./software/gnina' +
>>>>>>> b8872875
        f' --receptor {protein_file}' +
        f' --ligand {split_file}' +
        f' --out {results_path}' +
        f' --center_x {pocket_definition["center"][0]}' +
        f' --center_y {pocket_definition["center"][1]}' +
        f' --center_z {pocket_definition["center"][2]}' +
        f' --size_x {pocket_definition["size"][0]}' +
        f' --size_y {pocket_definition["size"][1]}' +
        f' --size_z {pocket_definition["size"][2]}' +
        f' --exhaustiveness {exhaustiveness}' +
        ' --cpu 1' +
        f' --num_modes {n_poses}' +
        ' --cnn_scoring none --no_gpu'
    )
    try:
        subprocess.call(smina_cmd, shell=True, stdout=DEVNULL, stderr=STDOUT)
    except Exception as e:
        printlog(f'SMINA docking failed: {e}')
    return

def gnina_docking_splitted(
        split_file,
        protein_file,
        pocket_definition,
        exhaustiveness,
        n_poses):
    w_dir = Path(protein_file).parent
    gnina_folder = w_dir / 'temp' / 'gnina'
    gnina_folder.mkdir(parents=True, exist_ok=True)
    results_path = gnina_folder / \
        f"{os.path.basename(split_file).split('.')[0]}_gnina.sdf"
    gnina_cmd = (
<<<<<<< HEAD
        f"{software / 'gnina'}" +
=======
        f"./software/gnina" +
>>>>>>> b8872875
        f" --receptor {protein_file}" +
        f" --ligand {split_file}" +
        f" --out {results_path}" +
        f" --center_x {pocket_definition['center'][0]}" +
        f" --center_y {pocket_definition['center'][1]}" +
        f" --center_z {pocket_definition['center'][2]}" +
        f" --size_x {pocket_definition['size'][0]}" +
        f" --size_y {pocket_definition['size'][1]}" +
        f" --size_z {pocket_definition['size'][2]}" +
        f" --exhaustiveness {exhaustiveness}" +
        " --cpu 1" +
        f" --num_modes {n_poses}" +
        " --cnn_scoring rescore --cnn crossdock_default2018 --no_gpu"
    )

    try:
        subprocess.call(gnina_cmd, 
            shell=True,
            stdout=DEVNULL,
            stderr=STDOUT)
    except Exception as e:
        printlog(f"GNINA docking failed: {e}")
    return

def plants_docking_splitted(
        split_file,
        w_dir,
        n_poses,
        pocket_definition):
    plants_docking_results_dir = w_dir / 'temp' / \
        'plants' / ('results_' + split_file.stem)
    # Generate plants config file
    plants_docking_config_path = w_dir / 'temp' / \
        'plants' / ('config_' + split_file.stem + '.config')
    plants_config = ['# search algorithm\n',
                     'search_speed speed1\n',
                     'aco_ants 20\n',
                     'flip_amide_bonds 0\n',
                     'flip_planar_n 1\n',
                     'force_flipped_bonds_planarity 0\n',
                     'force_planar_bond_rotation 1\n',
                     'rescore_mode simplex\n',
                     'flip_ring_corners 0\n',
                     '# scoring functions\n',
                     '# Intermolecular (protein-ligand interaction scoring)\n',
                     'scoring_function chemplp\n',
                     'outside_binding_site_penalty 50.0\n',
                     'enable_sulphur_acceptors 0\n',
                     '# Intramolecular ligand scoring\n',
                     'ligand_intra_score clash2\n',
                     'chemplp_clash_include_14 1\n',
                     'chemplp_clash_include_HH 0\n',

                     '# input\n',
                     'protein_file ' + str(w_dir / 'temp' / 'plants' / 'protein.mol2') + '\n',
                     'ligand_file ' + str(w_dir / 'temp' / 'plants' / os.path.basename(split_file).replace('.sdf', '.mol2')) + '\n',

                     '# output\n',
                     'output_dir ' + str(plants_docking_results_dir) + '\n',

                     '# write single mol2 files (e.g. for RMSD calculation)\n',
                     'write_multi_mol2 1\n',

                     '# binding site definition\n',
                     'bindingsite_center ' + str(pocket_definition['center'][0]) + ' ' + str(pocket_definition['center'][1]) + ' ' + str(pocket_definition['center'][2]) + '+\n',
                     'bindingsite_radius ' + str(pocket_definition['size'][0] / 2) + '\n',

                     '# cluster algorithm\n',
                     'cluster_structures ' + str(n_poses) + '\n',
                     'cluster_rmsd 2.0\n',

                     '# write\n',
                     'write_ranking_links 0\n',
                     'write_protein_bindingsite 0\n',
                     'write_protein_conformations 0\n',
                     'write_protein_splitted 0\n',
                     'write_merged_protein 0\n',
                     '####\n']
    # Write config file
    with open(plants_docking_config_path, 'w') as configwriter:
        configwriter.writelines(plants_config)
    # Run PLANTS docking
    try:
<<<<<<< HEAD
        plants_docking_command = f'{software / "PLANTS"} --mode screen ' + str(plants_docking_config_path)
=======
        plants_docking_command = f'./software/PLANTS --mode screen ' + str(plants_docking_config_path)
>>>>>>> b8872875
        subprocess.call(
            plants_docking_command,
            stdout=DEVNULL,
            stderr=STDOUT)
    except Exception as e:
        printlog('ERROR: PLANTS docking command failed...')
        printlog(e)
    return

def qvinaw_docking_splitted(
        split_file,
        protein_file_pdbqt,
        pocket_definition,
        exhaustiveness,
        n_poses):
    w_dir = Path(protein_file_pdbqt).parent
    qvinaw_folder = w_dir / 'temp' / 'qvinaw'
    pdbqt_files_folder = qvinaw_folder / Path(split_file).stem / 'pdbqt_files'
    pdbqt_files_folder.mkdir(parents=True, exist_ok=True)
    results_path = qvinaw_folder / Path(split_file).stem / 'docked'
    results_path.mkdir(parents=True, exist_ok=True)

    try:
        meeko_to_pdbqt(str(split_file), str(pdbqt_files_folder))
    except Exception as e:
        print('Failed to convert sdf file to .pdbqt')
        print(e)

    pdbqt_files = list(pdbqt_files_folder.glob('*.pdbqt'))

    for pdbqt_file in pdbqt_files:
        qvina_cmd = (
<<<<<<< HEAD
            f"{software / 'qvina-w'}" +
=======
            f"./software/qvina-w" +
>>>>>>> b8872875
            f" --receptor {protein_file_pdbqt}" +
            f" --ligand {pdbqt_file}" +
            f" --out {str(pdbqt_file).replace('pdbqt_files', 'docked')}" +
            f" --center_x {pocket_definition['center'][0]}" +
            f" --center_y {pocket_definition['center'][1]}" +
            f" --center_z {pocket_definition['center'][2]}" +
            f" --size_x {pocket_definition['size'][0]}" +
            f" --size_y {pocket_definition['size'][1]*2}" +
            f" --size_z {pocket_definition['size'][2]*2}" +
            f" --exhaustiveness {exhaustiveness}" +
            " --cpu 1" +
            f" --num_modes {n_poses}"
        )
        try:
            subprocess.call(
                qvina_cmd,
                shell=True,
                stdout=DEVNULL,
                stderr=STDOUT)
        except Exception as e:
            printlog('QVINAW docking failed: ' + e)

    qvinaw_docking_results = qvinaw_folder / \
        (Path(split_file).stem + '_qvinaw.sdf')

    results_pdbqt_files = list(results_path.glob('*.pdbqt'))

    for pdbqt_file in results_pdbqt_files:
        # Convert to sdf
        sdf_file = pdbqt_file.with_suffix('.sdf')
        obabel_command = f'obabel {pdbqt_file} -O {sdf_file}'
        try:
            subprocess.call(
                obabel_command,
                shell=True,
                stdout=DEVNULL,
                stderr=STDOUT)
        except Exception as e:
            print(f'Conversion from PDBQT to SDF failed: {e}')

    try:
        sdf_files = list(results_path.glob('*.sdf'))
        qvinaw_poses = []
        for sdf in sdf_files:
            df = PandasTools.LoadSDF(
                str(sdf),
                idName='ID',
                molColName='Molecule',
                includeFingerprints=False,
                embedProps=False,
                removeHs=False,
                strictParsing=False)
            list_ = [*range(1, int(n_poses) + 1, 1)]
            ser = list_ * (len(df) // len(list_))
            df['Pose ID'] = [
                f'{sdf.name.replace(".sdf", "")}_QVINAW_{num}' for num,
                (_,
                 row) in zip(
                    ser +
                    list_[
                        :len(df) -
                        len(ser)],
                    df.iterrows())]
            df = df.rename(columns={'REMARK': 'QVINAW_Affinity'})[
                ['Molecule', 'QVINAW_Affinity', 'Pose ID']]
            df['QVINAW_Affinity'] = df['QVINAW_Affinity'].str.split().str[2]
            qvinaw_poses.append(df)
        qvinaw_poses = pd.concat(qvinaw_poses)
        PandasTools.WriteSDF(
            qvinaw_poses,
            str(qvinaw_docking_results),
            molColName='Molecule',
            idName='Pose ID',
            properties=list(
                qvinaw_poses.columns))
    except Exception as e:
        printlog('ERROR: Failed to combine QVINAW SDF file!')
        printlog(e)
    else:
        shutil.rmtree(
            qvinaw_folder /
            Path(split_file).stem,
            ignore_errors=True)
    return qvinaw_docking_results

def qvina2_docking_splitted(
        split_file,
        protein_file_pdbqt,
        pocket_definition,
        exhaustiveness,
        n_poses):
    w_dir = Path(protein_file_pdbqt).parent
    qvina2_folder = w_dir / 'temp' / 'qvina2'
    pdbqt_files_folder = qvina2_folder / Path(split_file).stem / 'pdbqt_files'
    pdbqt_files_folder.mkdir(parents=True, exist_ok=True)
    results_path = qvina2_folder / Path(split_file).stem / 'docked'
    results_path.mkdir(parents=True, exist_ok=True)

    try:
        meeko_to_pdbqt(str(split_file), str(pdbqt_files_folder))
    except Exception as e:
        print('Failed to convert sdf file to .pdbqt')
        print(e)

    pdbqt_files = list(pdbqt_files_folder.glob('*.pdbqt'))

    for pdbqt_file in pdbqt_files:
        qvina_cmd = (
<<<<<<< HEAD
            f"{software / 'qvina2.1'}" +
=======
            f"./software/qvina2.1" +
>>>>>>> b8872875
            f" --receptor {protein_file_pdbqt}" +
            f" --ligand {pdbqt_file}" +
            f" --out {str(pdbqt_file).replace('pdbqt_files', 'docked')}" +
            f" --center_x {pocket_definition['center'][0]}" +
            f" --center_y {pocket_definition['center'][1]}" +
            f" --center_z {pocket_definition['center'][2]}" +
            f" --size_x {pocket_definition['size'][0]}" +
            f" --size_y {pocket_definition['size'][1]*2}" +
            f" --size_z {pocket_definition['size'][2]*2}" +
            f" --exhaustiveness {exhaustiveness}" +
            " --cpu 1" +
            f" --num_modes {n_poses}"
        )

        try:
            subprocess.call(
                qvina_cmd,
                shell=True,
                stdout=DEVNULL,
                stderr=STDOUT)
        except Exception as e:
            printlog('QVINA2 docking failed: ' + e)

    qvina2_docking_results = qvina2_folder / \
        (Path(split_file).stem + '_qvina2.sdf')

    results_pdbqt_files = list(results_path.glob('*.pdbqt'))

    for pdbqt_file in results_pdbqt_files:
        # Convert to sdf
        sdf_file = pdbqt_file.with_suffix('.sdf')
        obabel_command = f'obabel {pdbqt_file} -O {sdf_file}'
        try:
            subprocess.call(
                obabel_command,
                shell=True,
                stdout=DEVNULL,
                stderr=STDOUT)
        except Exception as e:
            print(f'Conversion from PDBQT to SDF failed: {e}')

    try:
        sdf_files = list(results_path.glob('*.sdf'))
        qvina2_poses = []
        for sdf in sdf_files:
            df = PandasTools.LoadSDF(
                str(sdf),
                idName='ID',
                molColName='Molecule',
                includeFingerprints=False,
                embedProps=False,
                removeHs=False,
                strictParsing=False)
            list_ = [*range(1, int(n_poses) + 1, 1)]
            ser = list_ * (len(df) // len(list_))
            df['Pose ID'] = [
                f'{sdf.name.replace(".sdf", "")}_QVINA2_{num}' for num,
                (_,
                 row) in zip(
                    ser +
                    list_[
                        :len(df) -
                        len(ser)],
                    df.iterrows())]
            df = df.rename(columns={'REMARK': 'QVINA2_Affinity'})[
                ['Molecule', 'QVINA2_Affinity', 'Pose ID']]
            df['QVINA2_Affinity'] = df['QVINA2_Affinity'].str.split().str[2]
            qvina2_poses.append(df)
        qvina2_poses = pd.concat(qvina2_poses)
        PandasTools.WriteSDF(
            qvina2_poses,
            str(qvina2_docking_results),
            molColName='Molecule',
            idName='Pose ID',
            properties=list(
                qvina2_poses.columns))
    except Exception as e:
        printlog('ERROR: Failed to combine QVINA2 SDF file!')
        printlog(e)
    else:
        shutil.rmtree(
            qvina2_folder /
            Path(split_file).stem,
            ignore_errors=True)
    return qvina2_docking_results

def docking(
        w_dir,
        protein_file,
        pocket_definition,

        docking_programs,
        exhaustiveness,
        n_poses,
        ncpus):
    if ncpus == 1:
        tic = time.perf_counter()
        if 'SMINA' in docking_programs and (
                w_dir / 'temp' / 'smina').is_dir() == False:
            smina_docking(
                protein_file,
                pocket_definition,

                exhaustiveness,
                n_poses)
        if 'GNINA' in docking_programs and (
                w_dir / 'temp' / 'gnina').is_dir() == False:
            gnina_docking(
                protein_file,
                pocket_definition,

                exhaustiveness,
                n_poses)
        if 'PLANTS' in docking_programs and (
                w_dir / 'temp' / 'plants').is_dir() == False:
            plants_docking(protein_file, pocket_definition, n_poses)
        if 'QVINAW' in docking_programs and (
                w_dir / 'temp' / 'qvinaw').is_dir() == False:
            qvinaw_docking(
                protein_file,
                pocket_definition,

                exhaustiveness,
                n_poses)
        if 'QVINA2' in docking_programs and (
                w_dir / 'temp' / 'qvina2').is_dir() == False:
            qvina2_docking(
                protein_file,
                pocket_definition,

                exhaustiveness,
                n_poses)
        toc = time.perf_counter()
        printlog(f'Finished docking in {toc-tic:0.4f}!')
        
    else:

        split_final_library_path = w_dir / 'temp' / 'split_final_library'
        if not split_final_library_path.is_dir():
            split_files_folder = split_sdf(
                str(w_dir / 'temp'), str(w_dir / 'temp' / 'final_library.sdf'), ncpus)
        else:
            printlog('Split final library folder already exists...')
            split_files_folder = split_final_library_path

        split_files_sdfs = [(split_files_folder / f)
                            for f in os.listdir(split_files_folder) if f.endswith('.sdf')]
        if 'PLANTS' in docking_programs and not (
                w_dir / 'temp' / 'plants').is_dir():
            tic = time.perf_counter()
            plants_folder = w_dir / 'temp' / 'plants'
            plants_folder.mkdir(parents=True, exist_ok=True)
            # Convert protein file to .mol2 using open babel
            plants_protein_mol2 = plants_folder / 'protein.mol2'
            try:
                printlog(
                    'Converting protein file to .mol2 format for PLANTS docking...')
                obabel_command = f'obabel -ipdb {protein_file} -O {plants_protein_mol2}'
                subprocess.call(
                    obabel_command,
                    shell=True,
                    stdout=DEVNULL,
                    stderr=STDOUT)
            except Exception as e:
                printlog('ERROR: Failed to convert protein file to .mol2!')
                printlog(e)
            # Convert prepared ligand file to .mol2 using open babel
            for file in os.listdir(split_files_folder):
                if file.endswith('.sdf'):
                    try:
                        obabel_command = f'obabel -isdf {split_files_folder}/{file} -O {w_dir / "temp" / "plants"}/{Path(file).stem}.mol2'
                        subprocess.call(
                            obabel_command,
                            shell=True)
                    except Exception as e:
                        printlog(f'ERROR: Failed to convert {file} to .mol2!')
                        printlog(e)
            printlog('Docking split files using PLANTS...')
            with concurrent.futures.ProcessPoolExecutor(max_workers=ncpus) as executor:
                jobs = []
                for split_file in tqdm(
                        split_files_sdfs,
                        desc='Submitting PLANTS jobs',
                        unit='Jobs'):
                    try:
                        job = executor.submit(
                            plants_docking_splitted,
                            split_file,
                            w_dir,

                            n_poses,
                            pocket_definition)
                        jobs.append(job)
                    except Exception as e:
                        printlog(
                            'Error in concurrent futures job creation: ' + str(e))
                for job in tqdm(
                        concurrent.futures.as_completed(jobs),
                        desc='Docking with PLANTS',
                        total=len(jobs)):
                    try:
                        _ = job.result()
                    except Exception as e:
                        printlog(
                            'Error in concurrent futures job execution: ' + str(e))
            toc = time.perf_counter()
            printlog(f'Docking with PLANTS complete in {toc - tic:0.4f}!')
        # Fetch PLANTS poses
        if 'PLANTS' in docking_programs and (
                w_dir /
                'temp' /
                'plants').is_dir() and not (
                w_dir /
                'temp' /
                'plants' /
                'plants_poses.sdf').is_file():
            plants_dataframes = []
            results_folders = [
                item for item in os.listdir(
                    w_dir / 'temp' / 'plants')]
            for item in tqdm(
                    results_folders,
                    desc='Fetching PLANTS docking poses'):
                if item.startswith('results'):
                    file_path = w_dir / 'temp' / 'plants' / item / 'docked_ligands.mol2'
                    if file_path.is_file():
                        try:
                            obabel_command = f'obabel -imol2 {file_path} -O {file_path.with_suffix(".sdf")}'
                            subprocess.call(
                                obabel_command, shell=True, stdout=DEVNULL, stderr=STDOUT)
                            plants_poses = PandasTools.LoadSDF(
                                str(
                                    file_path.with_suffix('.sdf')),
                                idName='ID',
                                molColName='Molecule',
                                includeFingerprints=False,
                                embedProps=False,
                                removeHs=False,
                                strictParsing=True)
                            plants_scores = pd.read_csv(str(file_path).replace('docked_ligands.mol2', 'ranking.csv')).rename(
                                columns={'LIGAND_ENTRY': 'ID', 'TOTAL_SCORE': 'CHEMPLP'})[['ID', 'CHEMPLP']]
                            plants_df = pd.merge(
                                plants_scores, plants_poses, on='ID')
                            plants_df['ID'] = plants_df['ID'].str.split(
                                '_').str[0]
                            list_ = [*range(1, int(n_poses) + 1, 1)]
                            ser = list_ * (len(plants_df) // len(list_))
                            plants_df['Pose ID'] = [f'{row["ID"]}_PLANTS_{num}' for num, (_, row) in zip(
                                ser + list_[:len(plants_df) - len(ser)], plants_df.iterrows())]
                            plants_dataframes.append(plants_df)
                        except Exception as e:
                            printlog(
                                'ERROR: Failed to convert PLANTS docking results file to .sdf!')
                            printlog(e)
                elif item in ['protein.mol2', 'ref.mol2']:
                    pass
                else:
                    Path(
                        w_dir /
                        'temp' /
                        'plants',
                        item).unlink(
                        missing_ok=True)
            try:
                plants_df = pd.concat(plants_dataframes)
                PandasTools.WriteSDF(plants_df,
                                     str(w_dir / 'temp' / 'plants' / 'plants_poses.sdf'),
                                     molColName='Molecule',
                                     idName='Pose ID',
                                     properties=list(plants_df.columns))
                files = 'software/'.glob('*.pid')
                for file in files:
                    file.unlink()
            except Exception as e:
                printlog('ERROR: Failed to write combined PLANTS docking poses')
                printlog(e)
            else:
                for file in os.listdir(w_dir / 'temp' / 'plants'):
                    if not file.startswith('plants_poses'):
                        shutil.rmtree(w_dir / 'temp' / 'plants' / file)
        # Docking split files using SMINA
        if 'SMINA' in docking_programs and not (
                w_dir / 'temp' / 'smina').is_dir():
            printlog('Docking split files using SMINA...')
            tic = time.perf_counter()
            with concurrent.futures.ProcessPoolExecutor(max_workers=ncpus) as executor:
                jobs = []
                for split_file in tqdm(
                        split_files_sdfs,
                        desc='Submitting SMINA jobs',
                        unit='Jobs'):
                    try:
                        job = executor.submit(
                            smina_docking_splitted,
                            split_file,
                            protein_file,
                            pocket_definition,
                            exhaustiveness,
                            n_poses)
                        jobs.append(job)
                    except Exception as e:
                        printlog(
                            'Error in concurrent futures job creation: ' + str(e))
                for job in tqdm(
                        concurrent.futures.as_completed(jobs),
                        desc='Docking with SMINA',
                        total=len(jobs)):
                    try:
                        _ = job.result()
                    except Exception as e:
                        printlog(
                            'Error in concurrent futures job execution: ' + str(e))
            toc = time.perf_counter()
            printlog(f'Docking with SMINA complete in {toc - tic:0.4f}!')
        # Fetch SMINA poses
        if 'SMINA' in docking_programs and (
                w_dir /
                'temp' /
                'smina').is_dir() and not (
                w_dir /
                'temp' /
                'smina' /
                'smina_poses.sdf').is_file():
            try:
                smina_dataframes = []
                for file in tqdm(
                        os.listdir(
                            w_dir / 'temp' / 'smina'),
                        desc='Loading SMINA poses'):
                    if file.startswith('split'):
                        df = PandasTools.LoadSDF(
                            str(
                                w_dir / 'temp' / 'smina' / file),
                            idName='ID',
                            molColName='Molecule',
                            includeFingerprints=False,
                            embedProps=False,
                            removeHs=False,
                            strictParsing=True)
                        smina_dataframes.append(df)
                smina_df = pd.concat(smina_dataframes)
                list_ = [*range(1, int(n_poses) + 1, 1)]
                ser = list_ * (len(smina_df) // len(list_))
                smina_df['Pose ID'] = [
                    f'{row["ID"]}_SMINA_{num}' for num,
                    (_,
                     row) in zip(
                        ser +
                        list_[
                            :len(smina_df) -
                            len(ser)],
                        smina_df.iterrows())]
                smina_df.rename(
                    columns={
                        'minimizedAffinity': 'SMINA_Affinity'},
                    inplace=True)
            except Exception as e:
                printlog('ERROR: Failed to Load SMINA poses SDF file!')
                printlog(e)
            try:
                PandasTools.WriteSDF(smina_df,
                                     str(w_dir / 'temp' / 'smina' / 'smina_poses.sdf'),
                                     molColName='Molecule',
                                     idName='Pose ID',
                                     properties=list(smina_df.columns))
            except Exception as e:
                printlog('ERROR: Failed to write combined SMINA poses SDF file!')
                printlog(e)
            else:
                for file in os.listdir(w_dir / 'temp' / 'smina'):
                    if file.startswith('split'):
                        os.remove(w_dir / 'temp' / 'smina' / file)
        # Docking split files using GNINA
        if 'GNINA' in docking_programs and not (
                w_dir / 'temp' / 'gnina').is_dir():
            printlog('Docking split files using GNINA...')
            tic = time.perf_counter()
            with concurrent.futures.ProcessPoolExecutor(max_workers=ncpus) as executor:
                jobs = []
                for split_file in tqdm(
                        split_files_sdfs,
                        desc='Submitting GNINA jobs',
                        unit='Jobs'):
                    try:
                        job = executor.submit(
                            gnina_docking_splitted,
                            split_file,
                            protein_file,
                            pocket_definition,
                            exhaustiveness,
                            n_poses)
                        jobs.append(job)
                    except Exception as e:
                        printlog(
                            'Error in concurrent futures job creation: ' + str(e))
                for job in tqdm(
                        concurrent.futures.as_completed(jobs),
                        desc='Docking with GNINA',
                        total=len(jobs)):
                    try:
                        _ = job.result()
                    except Exception as e:
                        printlog(
                            'Error in concurrent futures job execution: ' + str(e))
            toc = time.perf_counter()
            printlog(f'Docking with GNINA complete in {toc - tic:0.4f}!')
        # Fetch GNINA poses
        if 'GNINA' in docking_programs and (
                w_dir /
                'temp' /
                'gnina').is_dir() and not (
                w_dir /
                'temp' /
                'gnina' /
                'gnina_poses.sdf').is_file():
            try:
                gnina_dataframes = []
                for file in tqdm(
                        os.listdir(
                            w_dir / 'temp' / 'gnina'),
                        desc='Loading GNINA poses'):
                    if file.startswith('split'):
                        df = PandasTools.LoadSDF(
                            str(
                                w_dir / 'temp' / 'gnina' / file),
                            idName='ID',
                            molColName='Molecule',
                            includeFingerprints=False,
                            embedProps=False,
                            removeHs=False,
                            strictParsing=True)
                        gnina_dataframes.append(df)
                gnina_df = pd.concat(gnina_dataframes)
                list_ = [*range(1, int(n_poses) + 1, 1)]
                ser = list_ * (len(gnina_df) // len(list_))
                gnina_df['Pose ID'] = [
                    f'{row["ID"]}_GNINA_{num}' for num,
                    (_,
                     row) in zip(
                        ser +
                        list_[
                            :len(gnina_df) -
                            len(ser)],
                        gnina_df.iterrows())]
                gnina_df.rename(
                    columns={
                        'minimizedAffinity': 'GNINA_Affinity'},
                    inplace=True)
            except Exception as e:
                printlog('ERROR: Failed to Load GNINA poses SDF file!')
                printlog(e)
            try:
                PandasTools.WriteSDF(gnina_df,
                                     str(w_dir / 'temp' / 'gnina' / 'gnina_poses.sdf'),
                                     molColName='Molecule',
                                     idName='Pose ID',
                                     properties=list(gnina_df.columns))
            except Exception as e:
                printlog('ERROR: Failed to write combined GNINA docking poses')
                printlog(e)
            else:
                for file in os.listdir(w_dir / 'temp' / 'gnina'):
                    if file.startswith('split'):
                        os.remove(w_dir / 'temp' / 'gnina' / file)
        # Docking split files using QVINAW
        if 'QVINAW' in docking_programs and not (
                w_dir / 'temp' / 'qvinaw').is_dir():
            printlog('Docking split files using QVINAW...')
            tic = time.perf_counter()
            protein_file_pdbqt = convert_pdb_to_pdbqt(protein_file)
            with concurrent.futures.ProcessPoolExecutor(max_workers=ncpus) as executor:
                jobs = []
                for split_file in tqdm(
                        split_files_sdfs,
                        desc='Submitting QVINAW jobs',
                        unit='Jobs'):
                    try:
                        job = executor.submit(
                            qvinaw_docking_splitted,
                            split_file,
                            protein_file_pdbqt,
                            pocket_definition,
                            exhaustiveness,
                            n_poses)
                        jobs.append(job)
                    except Exception as e:
                        printlog(
                            'Error in concurrent futures job creation: ' + str(e))
                for job in tqdm(
                        concurrent.futures.as_completed(jobs),
                        desc='Docking with QVINAW',
                        total=len(jobs)):
                    try:
                        _ = job.result()
                    except Exception as e:
                        printlog(
                            'Error in concurrent futures job execution: ' + str(e))
            toc = time.perf_counter()
            printlog(f'Docking with QVINAW complete in {toc - tic:0.4f}!')
        # Fetch QVINAW poses
        if 'QVINAW' in docking_programs and (
                w_dir /
                'temp' /
                'qvinaw').is_dir() and not (
                w_dir /
                'temp' /
                'qvinaw' /
                'qvinaw_poses.sdf').is_file():
            try:
                qvinaw_dataframes = []
                for file in tqdm(
                        os.listdir(
                            w_dir / 'temp' / 'qvinaw'),
                        desc='Loading QVINAW poses'):
                    if file.startswith('split'):
                        df = PandasTools.LoadSDF(
                            str(
                                w_dir / 'temp' / 'qvinaw' / file),
                            idName='Pose ID',
                            molColName='Molecule',
                            includeFingerprints=False,
                            embedProps=False,
                            removeHs=False,
                            strictParsing=True)
                        qvinaw_dataframes.append(df)
                qvinaw_df = pd.concat(qvinaw_dataframes)
            except Exception as e:
                printlog('ERROR: Failed to Load QVINAW poses SDF file!')
                printlog(e)
            try:
                PandasTools.WriteSDF(qvinaw_df,
                                     str(w_dir / 'temp' / 'qvinaw' / 'qvinaw_poses.sdf'),
                                     molColName='Molecule',
                                     idName='Pose ID',
                                     properties=list(qvinaw_df.columns))
            except Exception as e:
                printlog('ERROR: Failed to write combined QVINAW poses SDF file!')
                printlog(e)
            else:
                for file in os.listdir(w_dir / 'temp' / 'qvinaw'):
                    if file.startswith('split'):
                        os.remove(w_dir / 'temp' / 'qvinaw' / file)
        # Docking split files using QVINA2
        if 'QVINA2' in docking_programs and not (
                w_dir / 'temp' / 'qvina2').is_dir():
            printlog('Docking split files using QVINA2...')
            tic = time.perf_counter()
            protein_file_pdbqt = convert_pdb_to_pdbqt(protein_file)
            with concurrent.futures.ProcessPoolExecutor(max_workers=ncpus) as executor:
                jobs = []
                for split_file in tqdm(
                        split_files_sdfs,
                        desc='Submitting QVINA2 jobs',
                        unit='Jobs'):
                    try:
                        job = executor.submit(
                            qvina2_docking_splitted,
                            split_file,
                            protein_file_pdbqt,
                            pocket_definition,
                            exhaustiveness,
                            n_poses)
                        jobs.append(job)
                    except Exception as e:
                        printlog(
                            'Error in concurrent futures job creation: ' + str(e))
                for job in tqdm(
                        concurrent.futures.as_completed(jobs),
                        desc='Docking with QVINA2',
                        total=len(jobs)):
                    try:
                        _ = job.result()
                    except Exception as e:
                        printlog(
                            'Error in concurrent futures job execution: ' + str(e))
            toc = time.perf_counter()
            printlog(f'Docking with QVINA2 complete in {toc - tic:0.4f}!')
        # Fetch QVINA2 poses
        if 'QVINA2' in docking_programs and (
                w_dir /
                'temp' /
                'qvina2').is_dir() and not (
                w_dir /
                'temp' /
                'qvina2' /
                'qvina2_poses.sdf').is_file():
            try:
                qvina2_dataframes = []
                for file in tqdm(
                        os.listdir(
                            w_dir / 'temp' / 'qvina2'),
                        desc='Loading QVINA2 poses'):
                    if file.startswith('split'):
                        df = PandasTools.LoadSDF(
                            str(
                                w_dir / 'temp' / 'qvina2' / file),
                            idName='Pose ID',
                            molColName='Molecule',
                            includeFingerprints=False,
                            embedProps=False,
                            removeHs=False,
                            strictParsing=True)
                        qvina2_dataframes.append(df)
                qvina2_df = pd.concat(qvina2_dataframes)
            except Exception as e:
                printlog('ERROR: Failed to Load QVINA2 poses SDF file!')
                printlog(e)
            try:
                PandasTools.WriteSDF(qvina2_df,
                                     str(w_dir / 'temp' / 'qvina2' / 'qvina2_poses.sdf'),
                                     molColName='Molecule',
                                     idName='Pose ID',
                                     properties=list(qvina2_df.columns))
            except Exception as e:
                printlog('ERROR: Failed to write combined QVINA2 poses SDF file!')
                printlog(e)
            else:
                for file in os.listdir(w_dir / 'temp' / 'qvina2'):
                    if file.startswith('split'):
                        os.remove(w_dir / 'temp' / 'qvina2' / file)
    return

def concat_all_poses(w_dir, docking_programs):
        all_poses = pd.DataFrame()
        for program in docking_programs:
            try:
                df = PandasTools.LoadSDF(
                    f"{w_dir}/temp/{program.lower()}/{program.lower()}_poses.sdf",
                    idName='Pose ID',
                    molColName='Molecule',
                    includeFingerprints=False,
                    embedProps=False,
                    removeHs=False,
                    strictParsing=True)
                all_poses = pd.concat([all_poses, df])
            except Exception as e:
                printlog(f'ERROR: Failed to write {program} SDF file!')
                printlog(e)
        try:
            PandasTools.WriteSDF(all_poses,
                                    f"{w_dir}/temp/allposes.sdf",
                                    molColName='Molecule',
                                    idName='Pose ID',
                                    properties=list(all_poses.columns))
            printlog('All poses succesfully combined!')
        except Exception as e:
            printlog('ERROR: Failed to write all_poses SDF file!')
            printlog(e)<|MERGE_RESOLUTION|>--- conflicted
+++ resolved
@@ -48,11 +48,7 @@
             desc='Docking with QVINAW',
             total=len(pdbqt_files)):
         qvinaw_cmd = (
-<<<<<<< HEAD
             f"{software / 'qvina-w'}" +
-=======
-            f"./software/qvina-w" +
->>>>>>> b8872875
             f" --receptor {protein_file_pdbqt}" +
             f" --ligand {pdbqt_file}" +
             f" --out {str(pdbqt_file).replace('pdbqt_files', 'docked')}" +
@@ -168,11 +164,7 @@
             desc='Docking with QVINA2',
             total=len(pdbqt_files)):
         qvina2_cmd = (
-<<<<<<< HEAD
             f"{software / 'qvina2.1'}" +
-=======
-            f"./software/qvina2.1" +
->>>>>>> b8872875
             f" --receptor {protein_file_pdbqt}" +
             f" --ligand {pdbqt_file}" +
             f" --out {str(pdbqt_file).replace('pdbqt_files', 'docked')}" +
@@ -282,11 +274,7 @@
     results_path = smina_folder / 'docked.sdf'
     log = smina_folder / 'log.txt'
     smina_cmd = (
-<<<<<<< HEAD
         f"{software / 'gnina'}" +
-=======
-        f"./software/gnina" +
->>>>>>> b8872875
         f" --receptor {protein_file}" +
         f" --ligand {library}" +
         f" --out {results_path}" +
@@ -378,11 +366,7 @@
     results_path = gnina_folder / 'docked.sdf'
     log = gnina_folder / 'log.txt'
     gnina_cmd = (
-<<<<<<< HEAD
         f"{software / 'gnina'}" +
-=======
-        f"./software/gnina" +
->>>>>>> b8872875
         f" --receptor {protein_file}" +
         f" --ligand {library}" +
         f" --out {results_path}" +
@@ -547,11 +531,7 @@
     # Run PLANTS docking
     try:
         printlog('Starting PLANTS docking...')
-<<<<<<< HEAD
         plants_docking_command = f'{software / "PLANTS"} --mode screen ' + str(plants_docking_config_path)
-=======
-        plants_docking_command = f'./software/PLANTS --mode screen ' + str(plants_docking_config_path)
->>>>>>> b8872875
         subprocess.call(
             plants_docking_command,
             shell=True,
@@ -632,11 +612,7 @@
     results_path = smina_folder / \
         f"{os.path.basename(split_file).split('.')[0]}_smina.sdf"
     smina_cmd = (
-<<<<<<< HEAD
         f'{software / "gnina"}' +
-=======
-        f'./software/gnina' +
->>>>>>> b8872875
         f' --receptor {protein_file}' +
         f' --ligand {split_file}' +
         f' --out {results_path}' +
@@ -669,11 +645,7 @@
     results_path = gnina_folder / \
         f"{os.path.basename(split_file).split('.')[0]}_gnina.sdf"
     gnina_cmd = (
-<<<<<<< HEAD
         f"{software / 'gnina'}" +
-=======
-        f"./software/gnina" +
->>>>>>> b8872875
         f" --receptor {protein_file}" +
         f" --ligand {split_file}" +
         f" --out {results_path}" +
@@ -757,11 +729,7 @@
         configwriter.writelines(plants_config)
     # Run PLANTS docking
     try:
-<<<<<<< HEAD
         plants_docking_command = f'{software / "PLANTS"} --mode screen ' + str(plants_docking_config_path)
-=======
-        plants_docking_command = f'./software/PLANTS --mode screen ' + str(plants_docking_config_path)
->>>>>>> b8872875
         subprocess.call(
             plants_docking_command,
             stdout=DEVNULL,
@@ -794,11 +762,7 @@
 
     for pdbqt_file in pdbqt_files:
         qvina_cmd = (
-<<<<<<< HEAD
             f"{software / 'qvina-w'}" +
-=======
-            f"./software/qvina-w" +
->>>>>>> b8872875
             f" --receptor {protein_file_pdbqt}" +
             f" --ligand {pdbqt_file}" +
             f" --out {str(pdbqt_file).replace('pdbqt_files', 'docked')}" +
@@ -907,11 +871,7 @@
 
     for pdbqt_file in pdbqt_files:
         qvina_cmd = (
-<<<<<<< HEAD
             f"{software / 'qvina2.1'}" +
-=======
-            f"./software/qvina2.1" +
->>>>>>> b8872875
             f" --receptor {protein_file_pdbqt}" +
             f" --ligand {pdbqt_file}" +
             f" --out {str(pdbqt_file).replace('pdbqt_files', 'docked')}" +
