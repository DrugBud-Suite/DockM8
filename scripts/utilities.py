import os

def create_temp_folder(path, silent=False):
    if os.path.isdir(path) == True:
        print(f'The folder: {path} already exists')
    else:
        os.mkdir(path)
        if silent == False:
            print(f'The folder: {path} was created')
        
from rdkit.Chem import PandasTools
import multiprocessing
from tqdm import tqdm
        
def split_sdf(dir, sdf_file, ncpus):
    sdf_file_name = os.path.basename(sdf_file).replace('.sdf', '')
    print(f'Splitting SDF file {sdf_file_name}.sdf ...')
    split_files_folder = dir+f'/split_{sdf_file_name}'
    create_temp_folder(dir+f'/split_{sdf_file_name}', silent=True)
    for file in os.listdir(dir+f'/split_{sdf_file_name}'):
        os.unlink(os.path.join(dir+f'/split_{sdf_file_name}', file))
    df = PandasTools.LoadSDF(sdf_file, molColName='Molecule', idName='ID', includeFingerprints=False, strictParsing=True)
    compounds_per_core = round(len(df['ID'])/(ncpus*2))
    used_ids = set() # keep track of used 'ID' values
    file_counter = 1
    for i in tqdm(range(0, len(df), compounds_per_core), desc='Splitting files'):
        chunk = df[i:i+compounds_per_core]
        # remove rows with 'ID' values that have already been used
        chunk = chunk[~chunk['ID'].isin(used_ids)]
        used_ids.update(set(chunk['ID'])) # add new 'ID' values to used_ids
        PandasTools.WriteSDF(chunk, dir+f'/split_{sdf_file_name}/split_' + str(file_counter) + '.sdf', molColName='Molecule', idName='ID')
        file_counter+=1
    print(f'Split docking library into {file_counter-1} files each containing {compounds_per_core} compounds')
    return split_files_folder

import pandas as pd

def Insert_row(row_number, df, row_value):
    start_index = 0
    last_index = row_number
    start_lower = row_number
    last_lower = df.shape[0]
    # Create a list of upper_half index and lower half index
    upper_half = [*range(start_index, last_index, 1)]
    lower_half = [*range(start_lower, last_lower, 1)]
    # Increment the value of lower half by 1
    lower_half = [x.__add__(1) for x in lower_half]  
    # Combine the two lists
    index_ = upper_half + lower_half
    # Update the index of the dataframe
    df.index = index_
    # Insert a row at the end
    df.loc[row_number] = row_value      
    # Sort the index labels
    df = df.sort_index()
    return df

import pandas as pd
import seaborn as sns
import matplotlib.pyplot as plt
import numpy as np

def show_correlation(input, annotation = bool()):
    if isinstance(input, pd.DataFrame):
        dataframe = input
    elif input.endswith('.sdf'):
        dataframe = PandasTools.LoadSDF(input)
    elif input.endswith('.csv'):
        dataframe = pd.read_csv(input, index_col=0)
        dataframe
    matrix = dataframe.corr().round(2)
    mask = np.triu(np.ones_like(matrix, dtype=bool))
    fig, ax = plt.subplots(figsize=(10,10))  
    sns.heatmap(matrix, mask = mask, annot=annotation, vmax=1, vmin=-1, center=0, linewidths=.5, cmap='coolwarm', ax=ax)
    plt.show()

import datetime

def printlog(message):
    def timestamp_generator():
        dateTimeObj = datetime.datetime.now()
        return "["+dateTimeObj.strftime("%Y-%b-%d %H:%M:%S")+"]"
    timestamp = timestamp_generator()
    msg = "\n" + \
        str(timestamp) + \
        ": "+str(message)
    print(msg)
<<<<<<< HEAD
    with open('/home/mario/holiday/log.txt', 'a') as f_out:
=======
    with open('/home/tony/holiday/log.txt', 'a') as f_out:
>>>>>>> 39f33033
        f_out.write(msg)

"""
Example usage:
try:
    #something
    text_to_log = "Something done successfully.
    printlog(timestamp_generator(), text_to_log)
except Exception as e:
    text_to_log = f'Something failed due to : {e}'
    printlog(timestamp_generator(), text_to_log)


"""<|MERGE_RESOLUTION|>--- conflicted
+++ resolved
@@ -85,11 +85,7 @@
         str(timestamp) + \
         ": "+str(message)
     print(msg)
-<<<<<<< HEAD
-    with open('/home/mario/holiday/log.txt', 'a') as f_out:
-=======
     with open('/home/tony/holiday/log.txt', 'a') as f_out:
->>>>>>> 39f33033
         f_out.write(msg)
 
 """
