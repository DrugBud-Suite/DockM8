--- conflicted
+++ resolved
@@ -264,11 +264,7 @@
             if not any(item.iterdir()) and item.name != save_file:
                 item.rmdir()
                 
-<<<<<<< HEAD
-def parallel_executor(function, list_of_objects : list, ncpus : int, backend = "concurrent_process", **kwargs):
-=======
 def parallel_executor(function, list_of_objects : list, ncpus : int, backend = 'concurrent_process', **kwargs):
->>>>>>> 7c2b01eb
     
     """
     Executes a function in parallel using multiple processes.
