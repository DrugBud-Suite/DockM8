--- conflicted
+++ resolved
@@ -46,6 +46,7 @@
         w_dir,
         protein_file,
         pocket_definition,
+        software, 
         software, 
         clustered_sdf,
         functions,
@@ -721,27 +722,9 @@
                     model= f'{software}/RTMScore/trained_models/rtmscore_model1.pth',
                     ncpus=1)
         else:
-<<<<<<< HEAD
+            printlog('Rescoring with RTMScore')
             split_files_folder = split_sdf(RTMScore_rescoring_folder, sdf, ncpus * 5)
             split_files_sdfs = [Path(split_files_folder) / f for f in os.listdir(split_files_folder) if f.endswith('.sdf')]
-            global RTMScore_rescoring_splitted
-
-        def RTMScore_rescoring_splitted(
-                split_file, protein_file, ncpus):
-            output_file = str(RTMScore_rescoring_folder / f'{split_file.stem}_RTMScore.csv')
-            try:
-                rtmscore(prot=RTMScore_pocket, lig=split_file, output=output_file, model=str('software/RTMScore/trained_models/rtmscore_model1.pth'), ncpus=1)
-            except BaseException:
-                print(RTMScore_pocket)
-                printlog(
-                    'RTMScore scoring with pocket failed, scoring with whole protein...')
-                rtmscore(prot=protein_file, lig=split_file, output=output_file, model=str('software/RTMScore/trained_models/rtmscore_model1.pth'), ncpus=1)
-=======
-            printlog('Rescoring with RTMScore')
-            split_files_folder = split_sdf(
-                RTMScore_rescoring_folder, sdf, ncpus * 5)
-            split_files_sdfs = [
-                Path(split_files_folder) / f for f in os.listdir(split_files_folder) if f.endswith('.sdf')]
             global RTMScore_rescoring_splitted
             
             def RTMScore_rescoring_splitted(
@@ -753,7 +736,6 @@
                 except BaseException:
                     printlog('RTMScore scoring with pocket failed, scoring with whole protein...')
                     rtmscore(prot=protein_file, lig=split_file, output=output_file, model=str(f'{software}/RTMScore/trained_models/rtmscore_model1.pth'), ncpus=1)
->>>>>>> 79683e9e
             with concurrent.futures.ProcessPoolExecutor(max_workers=int(ncpus)) as executor:
                 jobs = []
                 for split_file in tqdm(
@@ -776,11 +758,7 @@
                     except Exception as e:
                         printlog(
                             "Error in concurrent futures job run: " + str(e))
-<<<<<<< HEAD
-            results_dataframes = [pd.read_csv(RTMScore_rescoring_folder / file) for file in os.listdir(RTMScore_rescoring_folder) if file.startswith('split') and file.endswith('.csv')]
-=======
             results_dataframes = [pd.read_csv(file) for file in glob.glob(str(RTMScore_rescoring_folder / 'split*.csv'))]
->>>>>>> 79683e9e
             results = pd.concat(results_dataframes)
             results['Pose ID'] = results['Pose ID'].apply(
                 lambda x: x.split('-')[0])
